{
	"version": 0,
	"dependencies": [
		{
			"importpath": "github.com/Sirupsen/logrus",
			"repository": "https://github.com/Sirupsen/logrus",
			"vcs": "",
			"revision": "3fc34d061b9c78a70db853c7cb6b0576b6d4f32d",
			"branch": "HEAD"
		},
		{
			"importpath": "github.com/braintree/manners",
			"repository": "https://github.com/braintree/manners",
			"vcs": "",
			"revision": "5280e250f2795914acbeb2bf3b55dd5a2d1fba52",
			"branch": "HEAD"
		},
		{
			"importpath": "github.com/codegangsta/cli",
			"repository": "https://github.com/codegangsta/cli",
			"vcs": "",
			"revision": "2bcd11f863d540a1b190dc03b6c4f634c6ae91d4",
			"branch": "HEAD"
		},
		{
			"importpath": "github.com/codegangsta/negroni",
			"repository": "https://github.com/codegangsta/negroni",
			"vcs": "",
			"revision": "c7477ad8e330bef55bf1ebe300cf8aa67c492d1b",
			"branch": "HEAD"
		},
		{
			"importpath": "github.com/davecgh/go-spew/spew",
			"repository": "https://github.com/davecgh/go-spew",
			"vcs": "git",
			"revision": "5215b55f46b2b919f50a1df0eaa5886afe4e3b3d",
			"branch": "master",
			"path": "/spew",
			"notests": true
		},
		{
			"importpath": "github.com/getsentry/raven-go",
			"repository": "https://github.com/getsentry/raven-go",
			"vcs": "",
			"revision": "3fd636ed242c26c0f55bc9ee1fe47e1d6d2d77f7",
			"branch": "HEAD"
		},
		{
			"importpath": "github.com/gorilla/context",
			"repository": "https://github.com/gorilla/context",
			"vcs": "",
			"revision": "215affda49addc4c8ef7e2534915df2c8c35c6cd",
			"branch": "HEAD"
		},
		{
			"importpath": "github.com/gorilla/mux",
			"repository": "https://github.com/gorilla/mux",
			"vcs": "",
			"revision": "8096f47503459bcc74d1f4c487b7e6e42e5746b5",
			"branch": "HEAD"
		},
		{
			"importpath": "github.com/jmoiron/sqlx",
			"repository": "https://github.com/jmoiron/sqlx",
			"vcs": "",
			"revision": "344b1e96d6e410a093b7bce40287731a49e253f6",
			"branch": "master"
		},
		{
			"importpath": "github.com/lib/pq",
			"repository": "https://github.com/lib/pq",
			"vcs": "",
			"revision": "b269bd035a727d6c1081f76e7a239a1b00674c40",
			"branch": "master"
		},
		{
			"importpath": "github.com/meatballhat/negroni-logrus",
			"repository": "https://github.com/meatballhat/negroni-logrus",
			"vcs": "",
			"revision": "d5e114d7a445f7a3652cf807d3f83d5dceb8de26",
			"branch": "HEAD"
		},
		{
			"importpath": "github.com/mihasya/go-metrics-librato",
			"repository": "https://github.com/mihasya/go-metrics-librato",
			"vcs": "git",
			"revision": "0ec8d5e8bf04a48fc5c96792bfd016b08afdabad",
			"branch": "master",
			"notests": true
		},
		{
			"importpath": "github.com/pborman/uuid",
			"repository": "https://github.com/pborman/uuid",
			"vcs": "",
			"revision": "ca53cad383cad2479bbba7f7a1a05797ec1386e4",
			"branch": "master"
		},
		{
<<<<<<< HEAD
			"importpath": "github.com/rcrowley/go-metrics",
			"repository": "https://github.com/rcrowley/go-metrics",
			"vcs": "git",
			"revision": "ab2277b1c5d15c3cba104e9cbddbdfc622df5ad8",
			"branch": "master",
=======
			"importpath": "github.com/pkg/errors",
			"repository": "https://github.com/pkg/errors",
			"vcs": "git",
			"revision": "17b591df37844cde689f4d5813e5cea0927d8dd2",
			"branch": "HEAD",
>>>>>>> 3ce86f7f
			"notests": true
		},
		{
			"importpath": "github.com/sony/gobreaker",
			"repository": "https://github.com/sony/gobreaker",
			"vcs": "",
			"revision": "fbf121b75055635e23032f4421865db5414d1d17",
			"branch": "master"
		},
		{
			"importpath": "github.com/stathat/go",
			"repository": "https://github.com/stathat/go",
			"vcs": "git",
			"revision": "74669b9f388d9d788c97399a0824adbfee78400e",
			"branch": "master",
			"notests": true
		},
		{
			"importpath": "github.com/vmware/govmomi",
			"repository": "https://github.com/vmware/govmomi",
			"vcs": "git",
			"revision": "4f6a68d4c47855067e17d2e08a624bcb1a8c55e4",
			"branch": "master",
			"notests": true
		},
		{
			"importpath": "golang.org/x/net/context",
			"repository": "https://go.googlesource.com/net",
			"vcs": "",
			"revision": "7dbad50ab5b31073856416cdcfeb2796d682f844",
			"branch": "HEAD",
			"path": "/context"
		}
	]
}<|MERGE_RESOLUTION|>--- conflicted
+++ resolved
@@ -96,19 +96,19 @@
 			"branch": "master"
 		},
 		{
-<<<<<<< HEAD
+			"importpath": "github.com/pkg/errors",
+			"repository": "https://github.com/pkg/errors",
+			"vcs": "git",
+			"revision": "17b591df37844cde689f4d5813e5cea0927d8dd2",
+			"branch": "HEAD",
+			"notests": true
+		},
+		{
 			"importpath": "github.com/rcrowley/go-metrics",
 			"repository": "https://github.com/rcrowley/go-metrics",
 			"vcs": "git",
 			"revision": "ab2277b1c5d15c3cba104e9cbddbdfc622df5ad8",
 			"branch": "master",
-=======
-			"importpath": "github.com/pkg/errors",
-			"repository": "https://github.com/pkg/errors",
-			"vcs": "git",
-			"revision": "17b591df37844cde689f4d5813e5cea0927d8dd2",
-			"branch": "HEAD",
->>>>>>> 3ce86f7f
 			"notests": true
 		},
 		{
